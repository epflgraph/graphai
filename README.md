--- conflicted
+++ resolved
@@ -44,11 +44,7 @@
 The GraphAI module includes an API that leverages the [FastAPI](https://fastapi.tiangolo.com/) package.
 
 ### Deployment
-<<<<<<< HEAD
-To deploy it, first run the ``deploy_celery.sh`` script in the [api](api) folder and then run the ``deploy.sh`` script specifying the host. The app will be listening to the port 28800 by default. For more information about the API endpoints, check its own documentation.
-=======
-To deploy it, run the ``deploy.sh`` script in the [graphai/api](graphai/api) folder specifying the host. The app will be listening to the port 28800 by default. For more information about the API endpoints, check its own documentation.
->>>>>>> 61fc86d1
+To deploy it, first run the ``deploy_celery.sh`` script in the [graphai/api](graphai/api) folder and then run the ``deploy.sh`` script specifying the host. The app will be listening to the port 28800 by default. For more information about the API endpoints, check its own documentation.
 
 ### Development
 New endpoints can be added either to an existing router or to a new one.
