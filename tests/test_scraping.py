import json

import pytest
from unittest.mock import patch
from time import sleep

from graphai.api.celery_tasks.scraping import initialize_url_and_get_sublinks_task

from graphai.core.scraping.scraping import create_base_url_token

################################################################
# /scraping/sublinks                                           #
# /scraping/content                                            #
################################################################


@patch('graphai.api.celery_tasks.scraping.initialize_url_and_get_sublinks_task.run')
@pytest.mark.usefixtures('test_url')
def test__scraping_sublinks__initialize_url_and_get_sublinks_task__mock_task(mock_run, test_url):
    # Mock calling the task
    initialize_url_and_get_sublinks_task.run('aaaaaa', test_url)

    # Assert that the task has been called
    assert initialize_url_and_get_sublinks_task.run.call_count == 1


################################################################


@pytest.mark.usefixtures('test_url')
def test__scraping_sublinks__initialize_url_and_get_sublinks_task__run_task(test_url):
    # Call the task
    sublinks_results = initialize_url_and_get_sublinks_task.run(create_base_url_token(test_url), test_url)

    # Assert that the results are correct
    assert isinstance(sublinks_results, dict)
    assert 'data' in sublinks_results
    assert 'sublinks' in sublinks_results
    assert sublinks_results['successful'] is True
    assert len(sublinks_results['data']) > 0
    sublinks = sublinks_results['sublinks']
    assert 'https://www.epfl.ch/labs/chili/people' in sublinks
    assert 'https://www.epfl.ch/labs/chili/dualt' in sublinks


#############################################################

@pytest.mark.celery(accept_content=['pickle', 'json'], result_serializer='pickle', task_serializer='pickle')
@pytest.mark.usefixtures('test_url_2')
def test__scraping_content__process_all_sublinks__integration(fixture_app, celery_worker, test_url_2,
                                                              timeout=30):
    # The celery_worker object is necessary for async tasks, otherwise the status will be permanently stuck on
    # PENDING.
    # First, we call the summary endpoint with force=True to test the full task pipeline working
    response = fixture_app.post('/scraping/content',
<<<<<<< HEAD
                                data=json.dumps({"url": test_url,
=======
                                data=json.dumps({"token": create_base_url_token(test_url_2), "url": test_url_2,
>>>>>>> 43c213f9
                                                 "force": True, "remove_headers": False,
                                                 "remove_long_patterns": False}),
                                timeout=timeout)
    # Check status code is successful
    assert response.status_code == 200
    # Parse resulting task id
    task_id = response.json()['task_id']

    # Waiting for task chain to succeed
    current_status = 'PENDING'
    n_tries = 0
    while current_status == 'PENDING' and n_tries < 50:
        # Wait a few seconds
        sleep(3)
        # Now get status
        response = fixture_app.get(f'/scraping/content/status/{task_id}',
                                   timeout=timeout)
        current_status = response.json()['task_status']
        n_tries += 1

    # Now get status
    response = fixture_app.get(f'/scraping/content/status/{task_id}',
                               timeout=timeout)
    # Parse result
    summary_results = response.json()
    # Check returned value
    assert isinstance(summary_results, dict)
    assert 'task_result' in summary_results
    assert summary_results['task_status'] == 'SUCCESS'
    assert summary_results['task_result']['successful'] is True
    assert summary_results['task_result']['fresh'] is True
    data = summary_results['task_result']['data']
    assert 'https://www.epfl.ch/fr' in data
    assert data['https://www.epfl.ch/fr']['pagetype'] == 'homepage'
    assert len(data['https://www.epfl.ch/fr']['content']) > 0
    original_data = data

    ################################################

    # Now, we call the summary endpoint again with the same input to make sure the caching works correctly
    response = fixture_app.post('/scraping/content',
<<<<<<< HEAD
                                data=json.dumps({"url": test_url,
=======
                                data=json.dumps({"token": create_base_url_token(test_url_2), "url": test_url_2,
>>>>>>> 43c213f9
                                                 "force": False, "remove_headers": False,
                                                 "remove_long_patterns": False}),
                                timeout=timeout)
    # Check status code is successful
    assert response.status_code == 200
    # Parse resulting task id
    task_id = response.json()['task_id']

    # Waiting for task chain to succeed
    current_status = 'PENDING'
    n_tries = 0
    while current_status == 'PENDING' and n_tries < 80:
        # Wait a few seconds
        sleep(3)
        # Now get status
        response = fixture_app.get(f'/scraping/content/status/{task_id}',
                                   timeout=timeout)
        current_status = response.json()['task_status']
        n_tries += 1

    # Now get status
    response = fixture_app.get(f'/scraping/content/status/{task_id}',
                               timeout=timeout)
    # Parse result
    summary_results = response.json()
    # Check values
    assert isinstance(summary_results, dict)
    # results must be successful but not fresh, since they were already cached
    assert summary_results['task_status'] == 'SUCCESS'
    assert summary_results['task_result']['successful'] is True
    assert summary_results['task_result']['fresh'] is False
    assert summary_results['task_result']['data'] == original_data<|MERGE_RESOLUTION|>--- conflicted
+++ resolved
@@ -53,11 +53,7 @@
     # PENDING.
     # First, we call the summary endpoint with force=True to test the full task pipeline working
     response = fixture_app.post('/scraping/content',
-<<<<<<< HEAD
-                                data=json.dumps({"url": test_url,
-=======
                                 data=json.dumps({"token": create_base_url_token(test_url_2), "url": test_url_2,
->>>>>>> 43c213f9
                                                  "force": True, "remove_headers": False,
                                                  "remove_long_patterns": False}),
                                 timeout=timeout)
@@ -99,11 +95,7 @@
 
     # Now, we call the summary endpoint again with the same input to make sure the caching works correctly
     response = fixture_app.post('/scraping/content',
-<<<<<<< HEAD
-                                data=json.dumps({"url": test_url,
-=======
                                 data=json.dumps({"token": create_base_url_token(test_url_2), "url": test_url_2,
->>>>>>> 43c213f9
                                                  "force": False, "remove_headers": False,
                                                  "remove_long_patterns": False}),
                                 timeout=timeout)
