--- conflicted
+++ resolved
@@ -1,84 +1,4 @@
-# from setuptools import setup, find_packages
-#
-# setup(
-#     name='graphai',
-#     version='0.2.1',
-#     description='EPFL Graph AI',
-#     author='Aitor Pérez',
-#     author_email='aitor.perez@epfl.ch',
-#     url='graphai.epfl.ch',
-#     packages=find_packages(),
-#     include_package_data=True,
-#     install_requires=[
-#         'numpy',
-#         'pandas',
-#         'matplotlib',
-#         'fastapi',
-#         'gunicorn',
-#         'uvicorn',
-#         'pydantic',
-#         'requests',
-#         'ray',
-#         'celery[redis]',
-#         'kombu',
-#         'mysql-connector-python',
-#         'elasticsearch',
-#         'unidecode',
-#         'clean-text',
-#         'python-rake',
-#         'nltk',
-#         'rake-nltk',
-#         'levenshtein',
-#         'mwparserfromhell',
-#         'sphinx',
-#         'sphinx-material',
-#         'sphinx-rtd-theme'
-#     ]
-# )
-
-<<<<<<< HEAD
-setup(
-    name='graphai',
-    version='0.2.1',
-    description='EPFL Graph AI',
-    author='Aitor Pérez',
-    author_email='aitor.perez@epfl.ch',
-    url='graphai.epfl.ch',
-    packages=find_packages(),
-    include_package_data=True,
-    install_requires=[
-        'numpy',
-        'pandas',
-        'matplotlib',
-        'fastapi',
-        'gunicorn',
-        'uvicorn',
-        'pydantic',
-        'requests',
-        'ffmpeg-python',
-        'pyacoustid',
-        'fuzzywuzzy[speedup]',
-        'ray',
-        'celery[redis]',
-        'kombu',
-        'mysql-connector-python',
-        'elasticsearch',
-        'unidecode',
-        'clean-text',
-        'python-rake',
-        'nltk',
-        'rake-nltk',
-        'levenshtein',
-        'mwparserfromhell',
-        'sphinx',
-        'sphinx-material',
-        'sphinx-rtd-theme'
-    ]
-)
-=======
-
 from setuptools import setup
 
 if __name__ == "__main__":
-    setup()
->>>>>>> e5d92312
+    setup()