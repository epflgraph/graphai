import os
import configparser
import errno
import abc

from graphai.definitions import CONFIG_DIR
from graphai.core.interfaces.db import DB

ROOT_VIDEO_DIR = os.path.normpath(os.path.join(os.path.dirname(__file__), '../../../Storage/'))
# Formats with a . in their name indicate single files, whereas formats without a . indicate folders (e.g. '_slides')
VIDEO_SUBFOLDER = 'Video'
VIDEO_FORMATS = ['.mkv', '.mp4', '.avi', '.mov', '.flv']
AUDIO_SUBFOLDER = 'Audio'
AUDIO_FORMATS = ['.mp3', '.flac', '.wav', '.aac', '.ogg']
IMAGE_SUBFOLDER = 'Image'
IMAGE_FORMATS = ['.png', '.tiff', '.jpg', '.jpeg', '.bmp', '_slides', '_all_frames']
OTHER_SUBFOLDER = 'Other'
TRANSCRIPT_SUBFOLDER = 'Transcripts'
TRANSCRIPT_FORMATS = ['_transcript.txt', '_subtitle_segments.json']
TEMP_SUBFOLDER = 'Temp'


def make_sure_path_exists(path, file_at_the_end=False):
    try:
        if not file_at_the_end:
            os.makedirs(path)
        else:
            os.makedirs('/'.join(path.split('/')[:-1]))
        return
    except OSError as exception:
        if exception.errno != errno.EEXIST and exception.errno != errno.EPERM:
            raise


def file_exists(file_path):
    return os.path.exists(file_path)


def create_symlink_between_paths(old_path, new_path):
    if not file_exists(new_path):
        os.symlink(old_path, new_path)


def surround_with_character(s, c="'"):
    return c + s + c


def escape_single_quotes(s):
    return s.replace("'", "''")


def add_where_or_and(query):
    if 'WHERE' in query:
        return ' AND '
    else:
        return '\nWHERE '


def add_equality_conditions(conditions):
    return " AND ".join([f"{k}='{escape_single_quotes(v)}'" for k, v in conditions.items()])


def add_non_null_conditions(cols):
    return " AND ".join([col + " IS NOT NULL" for col in cols])


class DBCachingManagerBase(abc.ABC):
    def __init__(self, cache_table, most_similar_table):
        # Only four values are hardcoded into this class and need to be respected by its child classes:
        # 1. The schema, 'cache_graphai', should not be changed
        # 2. The name of the id column for both the main and the most-similar tables is 'id_token'
        # 3. The cache tables must have a "date_added" column of the data type DATETIME,
        #    which has the following format: YYYY-MM-DD hh:mm:ss
        # 4. The name of the second column in the most-similar table is 'most_similar_token'
        self.schema = 'cache_graphai'
        self.cache_table = cache_table
        self.most_similar_table = most_similar_table
        self.db = DB()
        self.init_db()

    @abc.abstractmethod
    def init_db(self):
        pass

    def resolve_most_similar_chain(self, token):
        if token is None:
            return None
<<<<<<< HEAD
        prev_most_similar = self._get_closest_match(token)
=======
        prev_most_similar = self.get_closest_match(token)
>>>>>>> 6f58fdbb
        if prev_most_similar is None or prev_most_similar == token:
            return token
        return self.resolve_most_similar_chain(prev_most_similar)

    def _insert_or_update_details(self, schema, table_name, id_token, values_to_insert=None):
        if values_to_insert is None:
            values_to_insert = dict()
        values_to_insert = {
<<<<<<< HEAD
            x: surround_with_character(escape_single_quotes(values_to_insert[x]), "'")
            if isinstance(values_to_insert[x], str)
=======
            x: surround_with_character(escape_single_quotes(values_to_insert[x]), "'") if isinstance(values_to_insert[x], str)
>>>>>>> 6f58fdbb
            else str(values_to_insert[x]) if values_to_insert[x] is not None
            else 'null'
            for x in values_to_insert
        }
        existing = self.db.execute_query(
            f"""
            SELECT COUNT(*) FROM `{schema}`.`{table_name}`
            WHERE id_token={surround_with_character(id_token, "'")}
            """
        )[0][0]
        if existing > 0:
            cols = [surround_with_character(x, "`") for x in values_to_insert.keys()]
            values = list(values_to_insert.values())
            cols_and_values = [cols[i] + ' = ' + values[i] for i in range(len(cols))]
            self.db.execute_query(
                f"""
                UPDATE `{schema}`.`{table_name}`
                SET
                {', '.join(cols_and_values)}
                WHERE id_token={surround_with_character(id_token, "'")};
                """
            )
        else:
            cols = ['id_token'] + [x for x in values_to_insert.keys()]
            cols = [surround_with_character(x, "`") for x in cols]
            values = [surround_with_character(id_token, "'")] + list(values_to_insert.values())

            self.db.execute_query(
                f"""
                INSERT INTO `{schema}`.`{table_name}`
                    ({', '.join(cols)})
                    VALUES
                    ({', '.join(values)});
                """
            )

    def _get_details(self, schema, table_name, id_token, cols):
        column_list = ['id_token'] + cols
        results = self.db.execute_query(
            f"""
            SELECT {', '.join(column_list)} FROM `{schema}`.`{table_name}`
            WHERE id_token={surround_with_character(id_token, "'")}
            """
        )
        if len(results) > 0:
            results = {column_list[i]: results[0][i] for i in range(len(column_list))}
        else:
            results = None
        return results

    def _get_closest_match(self, id_token):
        results = self._get_details(self.schema, self.most_similar_table, id_token, ['most_similar_token'])
        if results is not None:
            return results['most_similar_token']
        return None

    def _get_details_using_origin(self, schema, table_name, origin_token, cols):
        column_list = ['origin_token', 'id_token'] + cols
        results = self.db.execute_query(
            f"""
            SELECT {', '.join(column_list)} FROM `{schema}`.`{table_name}`
            WHERE origin_token={surround_with_character(origin_token, "'")}
            """
        )
        if len(results) > 0:
            results = [{column_list[i]: result[i] for i in range(len(column_list))} for result in results]
        else:
            results = None
        return results

    def _get_all_details(self, schema, table_name, cols, start=0, limit=-1,
                         exclude_token=None, allow_nulls=True, earliest_date=None,
                         equality_conditions=None, has_date_col=False):
        column_list = ['id_token'] + cols
        query = f"""
            SELECT {', '.join(column_list)} FROM `{schema}`.`{table_name}`
            """
        if exclude_token is not None:
            query += f"""
            WHERE id_token != {surround_with_character(exclude_token, "'")}
            """
        if not allow_nulls:
            query += add_where_or_and(query)
            query += add_non_null_conditions(cols)
        if earliest_date is not None and has_date_col:
            query += add_where_or_and(query)
            query += f" date_added >= '{earliest_date}'"
        if equality_conditions is not None:
            query += add_where_or_and(query)
            query += add_equality_conditions(equality_conditions)
        # ORDER BY comes before LIMIT but after WHERE
        if has_date_col:
            query += "\nORDER BY date_added"
        else:
            query += "\nORDER BY id_token"
        if limit != -1:
            query += f"""
            LIMIT {start},{limit}
            """
        results = self.db.execute_query(query)
        if len(results) > 0:
            results = {row[0]: {column_list[i]: row[i] for i in range(len(column_list))} for row in results}
        else:
            results = None
        return results

    def _delete_rows(self, schema, table_name, id_tokens):
        id_tokens_str = '(' + ', '.join([surround_with_character(id_token, "'") for id_token in id_tokens]) + ')'
        self.db.execute_query(
            f"""
            DELETE FROM `{schema}`.`{table_name}` WHERE id_token IN {id_tokens_str}
            """
        )

    def _get_count(self, schema, table_name, non_null_cols=None, equality_conditions=None):
        query = f"""
        SELECT COUNT(*) FROM `{schema}`.`{table_name}`
        """
        if non_null_cols is not None:
            query += f"""
            WHERE {add_non_null_conditions(non_null_cols)}
            """
        if equality_conditions is not None:
            query += add_where_or_and(query)
            query += add_equality_conditions(equality_conditions)
        results = self.db.execute_query(query)
        return results[0][0]

    def _row_exists(self, schema, table_name, id_token):
        query = f"""
        SELECT COUNT(*) FROM `{schema}`.`{table_name}`
        WHERE id_token = '{id_token}'
        """
        results = self.db.execute_query(query)
        if len(results) > 0:
            return True
        return False

    def delete_cache_rows(self, id_tokens):
        self._delete_rows(self.schema, self.cache_table, id_tokens)

    def insert_or_update_details(self, id_token, values_to_insert=None):
        self._insert_or_update_details(self.schema, self.cache_table, id_token, values_to_insert)

    def update_details_if_exists(self, id_token, values_to_insert):
        if not self._row_exists(self.schema, self.cache_table, id_token):
            return
        self._insert_or_update_details(self.schema, self.cache_table, id_token, values_to_insert)

    def get_details(self, id_token, cols, using_most_similar=False):
        own_results = self._get_details(self.schema, self.cache_table, id_token, cols)
        if not using_most_similar:
            return [own_results, None]
        closest_token = self.get_closest_match(id_token)
        if closest_token is None or closest_token == id_token:
            return [own_results, None]
        closest_match_results = self._get_details(self.schema, self.cache_table, closest_token, cols)
        return [own_results, closest_match_results]

    def get_origin(self, id_token):
        results = self._get_details(self.schema, self.cache_table, id_token, ['origin_token'])
        if results is not None:
            return results['origin_token']
        return None

    def get_details_using_origin(self, origin_token, cols):
        return self._get_details_using_origin(self.schema, self.cache_table, origin_token, cols)

    def get_all_details(self, cols, start=0, limit=-1, exclude_token=None, using_most_similar=False,
                        allow_nulls=True, earliest_date=None, equality_conditions=None):
        results = self._get_all_details(self.schema, self.cache_table, cols,
                                        start=start, limit=limit, exclude_token=exclude_token,
                                        allow_nulls=allow_nulls, earliest_date=earliest_date,
                                        equality_conditions=equality_conditions, has_date_col=True)
        if using_most_similar:
            most_similar_map = self.get_all_closest_matches()
            results = {x: results[most_similar_map.get(x, x)] for x in results}
        return results

    def get_cache_count(self, non_null_cols=None, equality_conditions=None):
        return self._get_count(self.schema, self.cache_table, non_null_cols, equality_conditions)

    def insert_or_update_closest_match(self, id_token, values_to_insert):
        self._insert_or_update_details(self.schema, self.most_similar_table, id_token, values_to_insert)

    def get_closest_match(self, id_token):
        return self.resolve_most_similar_chain(id_token)

    def get_all_closest_matches(self):
        results = self._get_all_details(self.schema, self.most_similar_table,
                                        ['most_similar_token'], has_date_col=False)
        if results is not None:
            return {x: results[x]['most_similar_token'] for x in results
                    if results[x]['most_similar_token'] is not None}
        return None


class VideoDBCachingManager(DBCachingManagerBase):
    def __init__(self):
        super().__init__(cache_table='Video_Main', most_similar_table='Video_Most_Similar')

    def init_db(self):
        self.db.execute_query(
            f"""
            CREATE DATABASE IF NOT EXISTS `{self.schema}`
            DEFAULT CHARACTER SET utf8mb4 COLLATE utf8mb4_0900_ai_ci
            DEFAULT ENCRYPTION='N';
            """
        )
        self.db.execute_query(
            f"""
            CREATE TABLE IF NOT EXISTS `{self.schema}`.`{self.cache_table}` (
              `id_token` VARCHAR(255),
              `origin_token` LONGTEXT,
              `fingerprint` VARCHAR(255) DEFAULT NULL,
              `date_added` DATETIME DEFAULT NULL,
              PRIMARY KEY id_token (id_token)
            ) ENGINE=InnoDB DEFAULT CHARSET=utf8mb4 COLLATE=utf8mb4_0900_ai_ci;
            """
        )
        self.db.execute_query(
            f"""
            CREATE TABLE IF NOT EXISTS `{self.schema}`.`{self.most_similar_table}` (
              `id_token` VARCHAR(255),
              `most_similar_token` VARCHAR(255) DEFAULT NULL,
              PRIMARY KEY id_token (id_token),
              KEY most_similar_token (most_similar_token)
            ) ENGINE=InnoDB DEFAULT CHARSET=utf8mb4 COLLATE=utf8mb4_0900_ai_ci;
            """
        )


class AudioDBCachingManager(DBCachingManagerBase):
    def __init__(self):
        super().__init__(cache_table='Audio_Main', most_similar_table='Audio_Most_Similar')

    def init_db(self):
        self.db.execute_query(
            f"""
            CREATE DATABASE IF NOT EXISTS `{self.schema}`
            DEFAULT CHARACTER SET utf8mb4 COLLATE utf8mb4_0900_ai_ci
            DEFAULT ENCRYPTION='N';
            """
        )
        self.db.execute_query(
            f"""
            CREATE TABLE IF NOT EXISTS `{self.schema}`.`{self.cache_table}` (
              `id_token` VARCHAR(255),
              `origin_token` VARCHAR(255),
              `fingerprint` LONGTEXT DEFAULT NULL,
              `duration` FLOAT,
              `transcript_token` VARCHAR(255) DEFAULT NULL,
              `subtitle_token` VARCHAR(255) DEFAULT NULL,
              `nosilence_token` VARCHAR(255) DEFAULT NULL,
              `nosilence_duration` FLOAT DEFAULT NULL,
              `language` VARCHAR(10) DEFAULT NULL,
              `fp_nosilence` INT DEFAULT NULL,
              `date_added` DATETIME DEFAULT NULL,
              PRIMARY KEY id_token (id_token)
            ) ENGINE=InnoDB DEFAULT CHARSET=utf8mb4 COLLATE=utf8mb4_0900_ai_ci;
            """
        )
        self.db.execute_query(
            f"""
            CREATE TABLE IF NOT EXISTS `{self.schema}`.`{self.most_similar_table}` (
              `id_token` VARCHAR(255),
              `most_similar_token` VARCHAR(255) DEFAULT NULL,
              PRIMARY KEY id_token (id_token),
              KEY most_similar_token (most_similar_token)
            ) ENGINE=InnoDB DEFAULT CHARSET=utf8mb4 COLLATE=utf8mb4_0900_ai_ci;
            """
        )


class SlideDBCachingManager(DBCachingManagerBase):
    def __init__(self):
        super().__init__(cache_table='Slide_Main', most_similar_table='Slide_Most_Similar')

    def init_db(self):
        self.db.execute_query(
            f"""
            CREATE DATABASE IF NOT EXISTS `{self.schema}`
            DEFAULT CHARACTER SET utf8mb4 COLLATE utf8mb4_0900_ai_ci
            DEFAULT ENCRYPTION='N';
            """
        )
        self.db.execute_query(
            f"""
            CREATE TABLE IF NOT EXISTS `{self.schema}`.`{self.cache_table}` (
              `id_token` VARCHAR(255),
              `origin_token` VARCHAR(255),
              `fingerprint` LONGTEXT DEFAULT NULL,
              `timestamp` FLOAT,
              `slide_number` INT UNSIGNED,
              `ocr_tesseract_token` VARCHAR(255) DEFAULT NULL,
              `ocr_google_1_token` VARCHAR(255) DEFAULT NULL,
              `ocr_google_2_token` VARCHAR(255) DEFAULT NULL,
              `language` VARCHAR(10) DEFAULT NULL,
              `date_added` DATETIME DEFAULT NULL,
              PRIMARY KEY id_token (id_token)
            ) ENGINE=InnoDB DEFAULT CHARSET=utf8mb4 COLLATE=utf8mb4_0900_ai_ci;
            """
        )
        self.db.execute_query(
            f"""
            CREATE TABLE IF NOT EXISTS `{self.schema}`.`{self.most_similar_table}` (
              `id_token` VARCHAR(255),
              `most_similar_token` VARCHAR(255) DEFAULT NULL,
              PRIMARY KEY id_token (id_token),
              KEY most_similar_token (most_similar_token)
            ) ENGINE=InnoDB DEFAULT CHARSET=utf8mb4 COLLATE=utf8mb4_0900_ai_ci;
            """
        )


class TextDBCachingManager(DBCachingManagerBase):
    def __init__(self):
        super().__init__(cache_table='Text_Main', most_similar_table='Text_Most_Similar')

    def init_db(self):
        self.db.execute_query(
            f"""
            CREATE DATABASE IF NOT EXISTS `{self.schema}`
            DEFAULT CHARACTER SET utf8mb4 COLLATE utf8mb4_0900_ai_ci
            DEFAULT ENCRYPTION='N';
            """
        )
        self.db.execute_query(
            f"""
            CREATE TABLE IF NOT EXISTS `{self.schema}`.`{self.cache_table}` (
              `id_token` VARCHAR(255),
              `fingerprint` VARCHAR(255) DEFAULT NULL,
              `source` LONGTEXT DEFAULT NULL,
              `target` LONGTEXT DEFAULT NULL,
              `source_lang` VARCHAR(10) DEFAULT NULL,
              `target_lang` VARCHAR(10) DEFAULT NULL,
              `date_added` DATETIME DEFAULT NULL,
              PRIMARY KEY id_token (id_token)
            ) ENGINE=InnoDB DEFAULT CHARSET=utf8mb4 COLLATE=utf8mb4_0900_ai_ci;
            """
        )
        self.db.execute_query(
            f"""
            CREATE TABLE IF NOT EXISTS `{self.schema}`.`{self.most_similar_table}` (
              `id_token` VARCHAR(255),
              `most_similar_token` VARCHAR(255) DEFAULT NULL,
              PRIMARY KEY id_token (id_token),
              KEY most_similar_token (most_similar_token)
            ) ENGINE=InnoDB DEFAULT CHARSET=utf8mb4 COLLATE=utf8mb4_0900_ai_ci;
            """
        )


class VideoConfig():
    def __init__(self):
        config_contents = configparser.ConfigParser()
        try:
            print('Reading cache storage configuration from file')
            config_contents.read(f'{CONFIG_DIR}/cache.ini')
            self.root_dir = config_contents['CACHE'].get('root', fallback=ROOT_VIDEO_DIR)
        except Exception:
            print(f'Could not read file {CONFIG_DIR}/cache.ini or '
                  f'file does not have section [CACHE], falling back to defaults.')
            self.root_dir = ROOT_VIDEO_DIR

    def concat_file_path(self, filename, subfolder):
        result = os.path.join(self.root_dir, subfolder, filename)
        make_sure_path_exists(result, file_at_the_end=True)
        return result

    def set_root_dir(self, new_root_dir):
        self.root_dir = new_root_dir
        make_sure_path_exists(new_root_dir)

    def generate_filepath(self, filename, force_dir=None):
        if force_dir is not None:
            filename_with_path = self.concat_file_path(filename, force_dir)
        else:
            # If the "file" is really a file or a folder, this will give us the unchanged file name.
            # However, if it's actually in a `folder/file` form, it'll give us the folder, which is how we
            # figure out where it's supposed to go. The full path still involves the full file name,
            # not just the folder part.
            filename_first_part = filename.split('/')[0]
            if any([filename_first_part.endswith(x) for x in VIDEO_FORMATS]):
                filename_with_path = self.concat_file_path(filename, VIDEO_SUBFOLDER)
            elif any([filename_first_part.endswith(x) for x in AUDIO_FORMATS]):
                filename_with_path = self.concat_file_path(filename, AUDIO_SUBFOLDER)
            elif any([filename_first_part.endswith(x) for x in IMAGE_FORMATS]):
                filename_with_path = self.concat_file_path(filename, IMAGE_SUBFOLDER)
            elif any([filename_first_part.endswith(x) for x in TRANSCRIPT_FORMATS]):
                filename_with_path = self.concat_file_path(filename, TRANSCRIPT_SUBFOLDER)
            else:
                filename_with_path = self.concat_file_path(filename, OTHER_SUBFOLDER)
<<<<<<< HEAD
        return filename_with_path

    def create_symlink(self, old_path, new_filename):
        new_path = self.generate_filepath(new_filename)
        # Only creating the symlink if it doesn't already exist
        create_symlink_between_paths(old_path, new_path)
=======
        return filename_with_path
>>>>>>> 6f58fdbb
<|MERGE_RESOLUTION|>--- conflicted
+++ resolved
@@ -85,11 +85,7 @@
     def resolve_most_similar_chain(self, token):
         if token is None:
             return None
-<<<<<<< HEAD
         prev_most_similar = self._get_closest_match(token)
-=======
-        prev_most_similar = self.get_closest_match(token)
->>>>>>> 6f58fdbb
         if prev_most_similar is None or prev_most_similar == token:
             return token
         return self.resolve_most_similar_chain(prev_most_similar)
@@ -98,12 +94,7 @@
         if values_to_insert is None:
             values_to_insert = dict()
         values_to_insert = {
-<<<<<<< HEAD
-            x: surround_with_character(escape_single_quotes(values_to_insert[x]), "'")
-            if isinstance(values_to_insert[x], str)
-=======
             x: surround_with_character(escape_single_quotes(values_to_insert[x]), "'") if isinstance(values_to_insert[x], str)
->>>>>>> 6f58fdbb
             else str(values_to_insert[x]) if values_to_insert[x] is not None
             else 'null'
             for x in values_to_insert
@@ -497,13 +488,9 @@
                 filename_with_path = self.concat_file_path(filename, TRANSCRIPT_SUBFOLDER)
             else:
                 filename_with_path = self.concat_file_path(filename, OTHER_SUBFOLDER)
-<<<<<<< HEAD
         return filename_with_path
 
     def create_symlink(self, old_path, new_filename):
         new_path = self.generate_filepath(new_filename)
         # Only creating the symlink if it doesn't already exist
-        create_symlink_between_paths(old_path, new_path)
-=======
-        return filename_with_path
->>>>>>> 6f58fdbb
+        create_symlink_between_paths(old_path, new_path)