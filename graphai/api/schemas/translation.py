--- conflicted
+++ resolved
@@ -1,11 +1,7 @@
 from pydantic import BaseModel, Field
 from typing import Union, Literal
-<<<<<<< HEAD
-from .common import TaskStatusResponse
-=======
 
 from graphai.api.schemas.common import TaskStatusResponse
->>>>>>> 6f58fdbb
 
 
 class TextFingerprintRequest(BaseModel):
