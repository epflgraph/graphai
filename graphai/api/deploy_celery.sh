#!/bin/bash

<<<<<<< HEAD
nice -n 20 celery -A main.celery_instance worker --hostname w1@%h -l debug -P threads --prefetch-multiplier 1 -c 16 -Q celery,video_2,ontology_6,text_6 -D
nice -n 0 celery -A main.celery_instance worker --hostname w2@%h -l debug -P threads --prefetch-multiplier 20 -c 16 -Q text_10 -D
=======
nice -n 0 celery -A main.celery_instance worker --hostname workerHigh@%h -l debug -P threads --prefetch-multiplier 20 -c 16 -Q text -D
nice -n 20 celery -A main.celery_instance worker --hostname workerLow@%h -l debug -P threads --prefetch-multiplier 1 -c 16 -Q celery,video,ontology -D
>>>>>>> 2b4b8794
celery -A main.celery_instance flower --port=5555<|MERGE_RESOLUTION|>--- conflicted
+++ resolved
@@ -1,10 +1,5 @@
 #!/bin/bash
 
-<<<<<<< HEAD
-nice -n 20 celery -A main.celery_instance worker --hostname w1@%h -l debug -P threads --prefetch-multiplier 1 -c 16 -Q celery,video_2,ontology_6,text_6 -D
-nice -n 0 celery -A main.celery_instance worker --hostname w2@%h -l debug -P threads --prefetch-multiplier 20 -c 16 -Q text_10 -D
-=======
-nice -n 0 celery -A main.celery_instance worker --hostname workerHigh@%h -l debug -P threads --prefetch-multiplier 20 -c 16 -Q text -D
-nice -n 20 celery -A main.celery_instance worker --hostname workerLow@%h -l debug -P threads --prefetch-multiplier 1 -c 16 -Q celery,video,ontology -D
->>>>>>> 2b4b8794
+nice -n 0 celery -A main.celery_instance worker --hostname workerHigh@%h -l debug -P threads --prefetch-multiplier 20 -c 16 -Q text_10 -D
+nice -n 20 celery -A main.celery_instance worker --hostname workerLow@%h -l debug -P threads --prefetch-multiplier 1 -c 16 -Q celery,video_2,ontology_6,text_6 -D
 celery -A main.celery_instance flower --port=5555