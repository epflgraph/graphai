from fastapi import FastAPI
from fastapi.responses import RedirectResponse

import graphai.api.routers.ontology as ontology_router
# import graphai.api.routers.text as text_router
import graphai.api.routers.video as video_router
import graphai.api.routers.voice as audio_router
import graphai.api.routers.image as image_router
from graphai.api.celery_tasks.common import lazy_loader_task

from graphai.api.common.log import log

from graphai.core.interfaces.celery_config import create_celery

<<<<<<< HEAD
# from graphai.core.text.wikisearch import ws_actor_list
=======
from graphai.core.celery_utils.celery_utils import create_celery
>>>>>>> 519f7775

# Initialise FastAPI
app = FastAPI(
    title="EPFL Graph AI API",
    description="This API offers several tools related with AI in the context of the EPFL Graph project, "
                "such as automatized concept detection from a given text.",
    version="0.2.1"
)

# Include all routers in the app
app.include_router(ontology_router.router)
# app.include_router(text_router.router)
app.include_router(video_router.router)
app.include_router(audio_router.router)
app.include_router(image_router.router)
app.celery_app = create_celery()
celery_instance = app.celery_app


# On startup, we instantiate concepts graph and ontology, so they are held into memory
@app.on_event("startup")
<<<<<<< HEAD
async def lazy_load_singletons():
    # Loading all the lazy-loaded objects in the celery process
    log(f'Loading all lazy-loaded objects')
    lazy_loading_successful = lazy_loader_task.apply_async(priority=10).get()
    if lazy_loading_successful:
        log(f'Lazy-loaded objects loaded into memory')
    else:
        log(f'ERROR: Lazy-loading unsuccessful, check celery logs')
=======
async def instantiate_graph_and_ontology():
    # Fetching concepts graph, ontology graph, and the root directory for videos and other files
    log(f'Fetching concepts graph from database...')
    graph.fetch_from_db()
    log(f'Fetching ontology from database...')
    ontology.fetch_from_db()
    video_db_manager.init_db()
>>>>>>> 519f7775


# Root endpoint redirects to docs
@app.get("/")
async def redirect_docs():
    return RedirectResponse(url='/docs')<|MERGE_RESOLUTION|>--- conflicted
+++ resolved
@@ -2,7 +2,7 @@
 from fastapi.responses import RedirectResponse
 
 import graphai.api.routers.ontology as ontology_router
-# import graphai.api.routers.text as text_router
+import graphai.api.routers.text as text_router
 import graphai.api.routers.video as video_router
 import graphai.api.routers.voice as audio_router
 import graphai.api.routers.image as image_router
@@ -11,12 +11,6 @@
 from graphai.api.common.log import log
 
 from graphai.core.interfaces.celery_config import create_celery
-
-<<<<<<< HEAD
-# from graphai.core.text.wikisearch import ws_actor_list
-=======
-from graphai.core.celery_utils.celery_utils import create_celery
->>>>>>> 519f7775
 
 # Initialise FastAPI
 app = FastAPI(
@@ -28,7 +22,7 @@
 
 # Include all routers in the app
 app.include_router(ontology_router.router)
-# app.include_router(text_router.router)
+app.include_router(text_router.router)
 app.include_router(video_router.router)
 app.include_router(audio_router.router)
 app.include_router(image_router.router)
@@ -38,7 +32,6 @@
 
 # On startup, we instantiate concepts graph and ontology, so they are held into memory
 @app.on_event("startup")
-<<<<<<< HEAD
 async def lazy_load_singletons():
     # Loading all the lazy-loaded objects in the celery process
     log(f'Loading all lazy-loaded objects')
@@ -47,15 +40,6 @@
         log(f'Lazy-loaded objects loaded into memory')
     else:
         log(f'ERROR: Lazy-loading unsuccessful, check celery logs')
-=======
-async def instantiate_graph_and_ontology():
-    # Fetching concepts graph, ontology graph, and the root directory for videos and other files
-    log(f'Fetching concepts graph from database...')
-    graph.fetch_from_db()
-    log(f'Fetching ontology from database...')
-    ontology.fetch_from_db()
-    video_db_manager.init_db()
->>>>>>> 519f7775
 
 
 # Root endpoint redirects to docs
