from fastapi import FastAPI
from fastapi.responses import RedirectResponse

# import graphai.api.routers.ontology as ontology_router
import graphai.api.routers.text as text_router
<<<<<<< HEAD
import graphai.api.routers.video as video_router
import graphai.api.routers.voice as audio_router
=======
# import graphai.api.routers.video as video_router
>>>>>>> e5d92312

from graphai.api.common.log import log

from graphai.api.common.graph import graph
from graphai.api.common.ontology import ontology
from graphai.api.common.video import video_config, video_db_manager

# from graphai.core.celery_utils.celery_utils import create_celery

<<<<<<< HEAD
=======
# from graphai.api.routers.video import video_actor_list
>>>>>>> e5d92312
from graphai.core.text.wikisearch import ws_actor_list

# Initialise FastAPI
app = FastAPI(
    title="EPFL Graph AI API",
    description="This API offers several tools related with AI in the context of the EPFL Graph project, "
                "such as automatized concept detection from a given text.",
    version="0.2.1"
)

# Include all routers in the app
# app.include_router(ontology_router.router)
app.include_router(text_router.router)
<<<<<<< HEAD
app.include_router(video_router.router)
app.include_router(audio_router.router)
app.celery_app = create_celery()
celery_instance = app.celery_app
=======
# app.include_router(video_router.router)
# app.celery_app = create_celery()
# celery_instance = app.celery_app
>>>>>>> e5d92312


# On startup, we instantiate concepts graph and ontology, so they are held into memory
@app.on_event("startup")
async def instantiate_graph_and_ontology():
    # Fetching concepts graph, ontology graph, and the root directory for videos and other files
    log(f'Fetching concepts graph from database...')
    graph.fetch_from_db()
    log(f'Fetching ontology from database...')
    ontology.fetch_from_db()
    video_db_manager.init_db()
    # video_config

    log(f'Instantiating actor lists...')
    ws_actor_list.instantiate_actors()
<<<<<<< HEAD
=======
    # video_actor_list.instantiate_actors()
>>>>>>> e5d92312


# On shutdown, we free ray actors so they can be garbage collected
@app.on_event("shutdown")
async def instantiate_graph_and_ontology():
    log(f'Freeing ray actors...')
    ws_actor_list.free_actors()
<<<<<<< HEAD
=======
    # video_actor_list.free_actors()
>>>>>>> e5d92312


# Root endpoint redirects to docs
@app.get("/")
async def redirect_docs():
    return RedirectResponse(url='/docs')<|MERGE_RESOLUTION|>--- conflicted
+++ resolved
@@ -3,12 +3,8 @@
 
 # import graphai.api.routers.ontology as ontology_router
 import graphai.api.routers.text as text_router
-<<<<<<< HEAD
 import graphai.api.routers.video as video_router
 import graphai.api.routers.voice as audio_router
-=======
-# import graphai.api.routers.video as video_router
->>>>>>> e5d92312
 
 from graphai.api.common.log import log
 
@@ -18,10 +14,6 @@
 
 # from graphai.core.celery_utils.celery_utils import create_celery
 
-<<<<<<< HEAD
-=======
-# from graphai.api.routers.video import video_actor_list
->>>>>>> e5d92312
 from graphai.core.text.wikisearch import ws_actor_list
 
 # Initialise FastAPI
@@ -35,16 +27,10 @@
 # Include all routers in the app
 # app.include_router(ontology_router.router)
 app.include_router(text_router.router)
-<<<<<<< HEAD
 app.include_router(video_router.router)
 app.include_router(audio_router.router)
 app.celery_app = create_celery()
 celery_instance = app.celery_app
-=======
-# app.include_router(video_router.router)
-# app.celery_app = create_celery()
-# celery_instance = app.celery_app
->>>>>>> e5d92312
 
 
 # On startup, we instantiate concepts graph and ontology, so they are held into memory
@@ -60,10 +46,6 @@
 
     log(f'Instantiating actor lists...')
     ws_actor_list.instantiate_actors()
-<<<<<<< HEAD
-=======
-    # video_actor_list.instantiate_actors()
->>>>>>> e5d92312
 
 
 # On shutdown, we free ray actors so they can be garbage collected
@@ -71,10 +53,6 @@
 async def instantiate_graph_and_ontology():
     log(f'Freeing ray actors...')
     ws_actor_list.free_actors()
-<<<<<<< HEAD
-=======
-    # video_actor_list.free_actors()
->>>>>>> e5d92312
 
 
 # Root endpoint redirects to docs
