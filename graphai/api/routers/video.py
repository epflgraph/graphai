from fastapi import APIRouter
from graphai.api.celery_tasks.video import *
from graphai.api.schemas.common import *
from graphai.api.schemas.video import *
from starlette.responses import JSONResponse


# Initialise video router
router = APIRouter(
    prefix='/video',
    tags=['video'],
    responses={404: {'description': 'Not found'}}
)


<<<<<<< HEAD
=======
# Define ray actor
@ray.remote
class VideoActor:
    """
    Class representing a ray Actor to perform video tasks in parallel.
    """

    def do_something(self, x):
        # Perform some time-consuming task
        time.sleep(x)

        return True


class VideoActorList:

    def __init__(self, n):
        self.n = n
        self.actors = []

    def instantiate_actors(self):
        self.actors = [VideoActor.remote() for i in range(self.n)]

    def free_actors(self):
        self.actors = []

    def get_actor(self, i):
        return self.actors[i % self.n]


# Instantiate ray actor list
video_actor_list = VideoActorList(16)


>>>>>>> 61fc86d1
@router.post('/multiprocessing_example', response_model=MultiprocessingExampleResponse)
async def multiprocessing_example(data: MultiprocessingExampleRequest):
    result = multiproc_example_task.apply_async(args=[data]).get()
    return result

<<<<<<< HEAD
@router.post('/multiprocessing_example_purecelery', response_model=MultiprocessingExampleResponse)
async def multiprocessing_example(data: MultiprocessingExampleRequest):
    result = celery_multiproc_example_task(data)
    return result
=======
    # Initialize stopwatch to track time
    sw = Stopwatch()

    # Get input parameters
    foo = data.foo
    bar = data.bar
    log(f'Got input parameters ({foo}, {bar})', sw.delta())

    # Execute tasks in parallel
    results = [video_actor_list.get_actor(i).do_something.remote(foo) for i in range(bar)]
    log(f'Dispatched all tasks in parallel to the actors', sw.delta())

    # Wait for the results
    results = ray.get(results)
    log(f'Got all results', sw.delta())

    # Combine the results
    baz = all(results)
    log(f'Finished all tasks', sw.total(), total=True)

    return {'baz': baz}
>>>>>>> 61fc86d1
<|MERGE_RESOLUTION|>--- conflicted
+++ resolved
@@ -13,8 +13,6 @@
 )
 
 
-<<<<<<< HEAD
-=======
 # Define ray actor
 @ray.remote
 class VideoActor:
@@ -49,37 +47,13 @@
 video_actor_list = VideoActorList(16)
 
 
->>>>>>> 61fc86d1
 @router.post('/multiprocessing_example', response_model=MultiprocessingExampleResponse)
 async def multiprocessing_example(data: MultiprocessingExampleRequest):
     result = multiproc_example_task.apply_async(args=[data]).get()
     return result
 
-<<<<<<< HEAD
+
 @router.post('/multiprocessing_example_purecelery', response_model=MultiprocessingExampleResponse)
 async def multiprocessing_example(data: MultiprocessingExampleRequest):
     result = celery_multiproc_example_task(data)
     return result
-=======
-    # Initialize stopwatch to track time
-    sw = Stopwatch()
-
-    # Get input parameters
-    foo = data.foo
-    bar = data.bar
-    log(f'Got input parameters ({foo}, {bar})', sw.delta())
-
-    # Execute tasks in parallel
-    results = [video_actor_list.get_actor(i).do_something.remote(foo) for i in range(bar)]
-    log(f'Dispatched all tasks in parallel to the actors', sw.delta())
-
-    # Wait for the results
-    results = ray.get(results)
-    log(f'Got all results', sw.delta())
-
-    # Combine the results
-    baz = all(results)
-    log(f'Finished all tasks', sw.total(), total=True)
-
-    return {'baz': baz}
->>>>>>> 61fc86d1
