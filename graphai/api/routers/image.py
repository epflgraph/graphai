--- conflicted
+++ resolved
@@ -15,12 +15,6 @@
 from graphai.api.celery_jobs.image import (
     fingerprint_job,
     ocr_job
-<<<<<<< HEAD
-)
-from graphai.api.celery_jobs.image import (
-    fingerprint_job
-=======
->>>>>>> 8fbeedb3
 )
 from graphai.api.routers.auth import get_current_active_user
 
