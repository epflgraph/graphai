--- conflicted
+++ resolved
@@ -239,17 +239,11 @@
 
 
 @shared_task(bind=True, autoretry_for=(Exception,), retry_backoff=True, retry_kwargs={"max_retries": 2},
-<<<<<<< HEAD
-             name='text_10.lazy_load', ignore_result=False, graph=graph, ontology=ontology)
-def text_lazy_loader_task(self):
-    print('Starting force-load for video processing objects...')
-=======
-             name='text.init', ignore_result=False, graph=graph, ontology=ontology)
+             name='text_10.init', ignore_result=False, graph=graph, ontology=ontology)
 def text_init_task(self):
     # This task initialises the text celery worker by loading into memory the graph and ontology tables
 
     print('Loading graph and ontology tables...')
->>>>>>> 2b4b8794
     self.graph.fetch_from_db()
     self.ontology.fetch_from_db()
     print('Loaded')
