import json
from time import sleep
from collections import Counter

from celery import shared_task

from graphai.api.common.video import file_management_config, transcription_model
from graphai.core.common.video import remove_silence_doublesided, perceptual_hash_audio, \
    write_text_file, read_text_file, read_json_file, extract_audio_segment
from graphai.core.common.caching import TEMP_SUBFOLDER, AudioDBCachingManager
from graphai.api.celery_tasks.common import fingerprint_lookup_retrieve_from_db, fingerprint_lookup_parallel, \
    fingerprint_lookup_callback


@shared_task(bind=True, autoretry_for=(Exception,), retry_backoff=True, retry_kwargs={"max_retries": 2},
             name='video_2.audio_silenceremoval', ignore_result=False,
             file_manager=file_management_config)
def remove_audio_silence_task(self, token, force=False, threshold=0.0):
    input_filename_with_path = self.file_manager.generate_filepath(token)
    audio_type = token.split('.')[-1]
    output_suffix = '_nosilence.' + audio_type
    output_token = token + output_suffix
    output_filename_with_path = self.file_manager.generate_filepath(output_token)
    db_manager = AudioDBCachingManager()
    existing = db_manager.get_details(token, cols=['nosilence_token', 'nosilence_duration'])[0]

    # The information on audio file needs to have been inserted into the cache table when
    # the audio was extracted from the video. Therefore, the `existing` row needs to *exist*.
    if existing is None:
        print('Audio file not found!')
        return {
            'fp_token': None,
            'fresh': False,
            'duration': 0.0
        }

    if not force:
        if existing['nosilence_token'] is not None:
            print('Returning cached result')
            return {
                'fp_token': existing['nosilence_token'],
                'fresh': False,
                'duration': existing['nosilence_duration']
            }

    fp_token, duration = remove_silence_doublesided(input_filename_with_path, output_filename_with_path,
                                                    output_token, threshold=threshold)

    if fp_token is None:
        return {
            'fp_token': None,
            'fresh': False,
            'duration': 0.0
        }

    return {
        'fp_token': fp_token,
        'fresh': True,
        'duration': duration
    }


@shared_task(bind=True, autoretry_for=(Exception,), retry_backoff=True, retry_kwargs={"max_retries": 2},
             name='video_2.audio_silenceremoval_callback', ignore_result=False,
             file_manager=file_management_config)
def remove_audio_silence_callback_task(self, result, audio_token):
    if result['fp_token'] is not None and result['fresh']:
        db_manager = AudioDBCachingManager()
        db_manager.insert_or_update_details(
            audio_token,
            {
                'nosilence_token': result['fp_token'],
                'nosilence_duration': result['duration']
            }
        )

    return result


@shared_task(bind=True, autoretry_for=(Exception,), retry_backoff=True, retry_kwargs={"max_retries": 2},
             name='video_2.audio_fingerprint', ignore_result=False,
             file_manager=file_management_config)
def compute_audio_fingerprint_task(self, input_dict, audio_token, force=False):
    fp_token = input_dict['fp_token']
    if fp_token is None:
        return {
            'result': None,
            'fp_token': None,
            'perform_lookup': False,
            'fresh': False,
            'duration': 0.0,
            'fp_nosilence': 0
        }

    db_manager = AudioDBCachingManager()
<<<<<<< HEAD
    existing_list = db_manager.get_details(audio_token, cols=['fingerprint', 'duration',
                                                              'nosilence_duration', 'fp_nosilence'],
                                           using_most_similar=True)
=======
    existing = db_manager.get_details(
        audio_token,
        cols=['fingerprint', 'duration', 'nosilence_duration', 'fp_nosilence']
    )[0]

>>>>>>> 6f58fdbb
    # The information on audio file needs to have been inserted into the cache table when
    # the audio was extracted from the video. Therefore, the `existing` row needs to *exist*,
    # even if its fingerprint and many of its other fields are null.
    if existing_list[0] is None:
        print('Audio file not found!')
        return {
            'result': None,
            'fp_token': None,
            'perform_lookup': False,
            'fresh': False,
            'duration': 0.0,
            'fp_nosilence': 0
        }

    if not force:
<<<<<<< HEAD
        for existing in existing_list:
            if existing is None:
                continue
            if existing['fingerprint'] is not None:
                print('Returning cached result')
                return {
                    'result': existing['fingerprint'],
                    'fp_token': existing['id_token'],
                    'perform_lookup': False,
                    'fresh': False,
                    'duration': existing['duration'] if existing['fp_nosilence'] == 0 else existing[
                        'nosilence_duration'],
                    'fp_nosilence': existing['fp_nosilence']
                }
=======
        if existing['fingerprint'] is not None:
            print('Returning cached result')
            return {
                'result': existing['fingerprint'],
                'fresh': False,
                'duration': existing['duration'] if existing['fp_nosilence'] == 0 else existing['nosilence_duration'],
                'fp_nosilence': existing['fp_nosilence']
            }

>>>>>>> 6f58fdbb
    fp_token_with_path = self.file_manager.generate_filepath(fp_token)
    fingerprint, decoded = perceptual_hash_audio(fp_token_with_path)
    if fingerprint is None:
        return {
            'result': None,
            'fp_token': None,
            'perform_lookup': False,
            'fresh': False,
            'duration': 0.0,
            'fp_nosilence': 0
        }

    if input_dict.get('duration', None) is None:
        duration = existing_list[0]['duration']
        fp_nosilence = 0
    else:
        duration = input_dict['duration']
        fp_nosilence = 1

    return {
        'result': fingerprint,
        'fp_token': fp_token,
        'perform_lookup': True,
        'fresh': True,
        'duration': duration,
        'fp_nosilence': fp_nosilence
    }


@shared_task(bind=True, autoretry_for=(Exception,), retry_backoff=True, retry_kwargs={"max_retries": 2},
             name='video_2.audio_fingerprint_callback', ignore_result=False,
             file_manager=file_management_config)
def compute_audio_fingerprint_callback_task(self, results, force=False):
    if results['fresh']:
        token = results['fp_token']
        db_manager = AudioDBCachingManager()
        db_manager.insert_or_update_details(
            token,
            {
                'fingerprint': results['result'],
                'fp_nosilence': results['fp_nosilence']
            }
        )
<<<<<<< HEAD
        if not force:
            closest_token = db_manager.get_closest_match(token)
            # If this token has a closest token, it means that their relationship comes from their parent videos,
            # and that the closest token's fingerprint has not been calculated either (otherwise `fresh` wouldn't be True).
            # In that case, we insert the computed fingerprint for the closest token as well, and then we will perform the
            # fingerprint lookup for that token instead of the one we computed the fingerprint for.
            if closest_token is not None and closest_token != token:
                db_manager.insert_or_update_details(
                    closest_token,
                    {
                        'fingerprint': results['result'],
                        'fp_nosilence': results['fp_nosilence']
                    }
                )
                results['fp_token'] = closest_token
=======

>>>>>>> 6f58fdbb
    return results


@shared_task(bind=True, autoretry_for=(Exception,), retry_backoff=True, retry_kwargs={"max_retries": 2},
             name='video_2.audio_fingerprint_find_closest_retrieve_from_db', ignore_result=False)
def audio_fingerprint_find_closest_retrieve_from_db_task(self, results):
    db_manager = AudioDBCachingManager()
    return fingerprint_lookup_retrieve_from_db(results, db_manager)


@shared_task(bind=True, autoretry_for=(Exception,), retry_backoff=True, retry_kwargs={"max_retries": 2},
             name='video_2.audio_fingerprint_find_closest_parallel', ignore_result=False)
def audio_fingerprint_find_closest_parallel_task(self, input_dict, i, n_total, min_similarity=0.8):
    db_manager = AudioDBCachingManager()
    return fingerprint_lookup_parallel(input_dict, i, n_total, min_similarity, db_manager, data_type='audio')


@shared_task(bind=True, autoretry_for=(Exception,), retry_backoff=True, retry_kwargs={"max_retries": 2},
             name='video_2.audio_fingerprint_find_closest_callback', ignore_result=False)
def audio_fingerprint_find_closest_callback_task(self, results_list):
    db_manager = AudioDBCachingManager()
    return fingerprint_lookup_callback(results_list, db_manager)


@shared_task(bind=True, autoretry_for=(Exception,), retry_backoff=True, retry_kwargs={"max_retries": 2},
             name='video_2.retrieve_audio_fingerprint_final_callback', ignore_result=False)
def retrieve_audio_fingerprint_callback_task(self, results):
    # Returning the fingerprinting results, which is the part of this task whose results are sent back to the user.
    results_to_return = results['fp_results']
    results_to_return['closest'] = results['closest']
    db_manager = AudioDBCachingManager()

    if results_to_return['closest'] is not None:
        results_to_return['closest_origin'] = db_manager.get_origin(results_to_return['closest'])
    else:
        results_to_return['closest_origin'] = None

    return results_to_return


@shared_task(bind=True, autoretry_for=(Exception,), retry_backoff=True,
             retry_kwargs={"max_retries": 2}, name='video_2.detect_language_retrieve_from_db', ignore_result=False,
             file_manager=file_management_config)
def detect_language_retrieve_from_db_and_split_task(self, token, force=False, n_divs=5, segment_length=30):
    db_manager = AudioDBCachingManager()
    existing_list = db_manager.get_details(token, ['duration', 'language'],
                                           using_most_similar=True)
    if existing_list[0] is None:
        # The token doesn't exist in the cache, so the file doesn't exist
        return {
            'temp_tokens': None,
            'lang': None,
            'fresh': False
        }

    if not force:
        for existing in existing_list:
            if existing is None:
                continue
            if existing['language'] is not None:
                # A recomputation is not forced and a value already exists
                return {
                    'temp_tokens': None,
                    'lang': existing['language'],
                    'fresh': False
                }

    input_filename_with_path = self.file_manager.generate_filepath(token)
    result_tokens = list()

    # Creating `n_divs` segments (of duration `length` each) of the audio file and saving them to the temp subfolder
    for i in range(n_divs):
        current_output_token = token + '_' + str(i) + '_temp.ogg'
        current_output_token_with_path = self.file_manager.generate_filepath(current_output_token,
                                                                             force_dir=TEMP_SUBFOLDER)
        current_result = extract_audio_segment(
            input_filename_with_path, current_output_token_with_path, current_output_token,
            start=existing_list[0]['duration'] * i / n_divs, length=segment_length)
        if current_result is None:
            print('Unspecified error while creating temp files')
            return {
                'lang': None,
                'temp_tokens': None,
                'fresh': False
            }

        result_tokens.append(current_result)

    return {
        'lang': None,
        'temp_tokens': result_tokens,
        'fresh': True
    }


@shared_task(bind=True, autoretry_for=(Exception,), retry_backoff=True,
             retry_kwargs={"max_retries": 2}, name='video_2.detect_language_parallel', ignore_result=False,
             file_manager=file_management_config, model=transcription_model)
def detect_language_parallel_task(self, tokens_dict, i):
    if not tokens_dict['fresh']:
        return {
            'lang': tokens_dict['lang'],
            'fresh': tokens_dict['fresh']
        }

    current_token = tokens_dict['temp_tokens'][i]

    try:
        language = self.model.detect_audio_segment_lang_whisper(
            self.file_manager.generate_filepath(current_token, force_dir=TEMP_SUBFOLDER)
        )
    except Exception:
        return {
            'lang': None,
            'fresh': False
        }

    return {
        'lang': language,
        'fresh': True
    }


@shared_task(bind=True, autoretry_for=(Exception,), retry_backoff=True,
             retry_kwargs={"max_retries": 2}, name='video_2.detect_language_callback', ignore_result=False,
             file_manager=file_management_config)
def detect_language_callback_task(self, results_list, token, force=False):
    # The logic here is twofold:
    # 1. If the results are not fresh (in which case all fresh flags are False),
    #     they'll be passed through but not reinserted into the database.
    # 2. If the computation has been performed, even a single error in the parallel task
    #     (corresponding to a False value for the fresh flag) will cause a failure.
    if all([x['lang'] is not None for x in results_list]):
        # This indicates success (regardless of freshness)
        languages = [x['lang'] for x in results_list]
        most_common_lang = Counter(languages).most_common(1)[0][0]
        fresh = False
        if all([x['fresh'] for x in results_list]):
            # This indicates freshness
            fresh = True
            values_dict = {'language': most_common_lang}

            # Inserting values for original token
            db_manager = AudioDBCachingManager()
<<<<<<< HEAD
            db_manager.insert_or_update_details(
                token, values_dict
            )
            if not force:
                closest = db_manager.get_closest_match(token)
                if closest is not None and closest != token:
                    # If force=False and there's a closest match, it means that the closest match has not
                    # had this computation performed on it, so we insert these results for the closest match
                    # as well.
                    db_manager.insert_or_update_details(
                        closest, values_dict
                    )
=======
            db_manager.insert_or_update_details(token, values_dict)

            # Inserting values for the closest neighbor
            closest = db_manager.get_closest_match(token)
            if closest is not None and closest != token:
                db_manager.insert_or_update_details(closest, values_dict)
>>>>>>> 6f58fdbb

        return {
            'token': token,
            'language': most_common_lang,
            'fresh': fresh
        }

    return {
        'token': None,
        'language': None,
        'fresh': False
    }


@shared_task(bind=True, autoretry_for=(Exception,), retry_backoff=True,
             retry_kwargs={"max_retries": 2}, name='video_2.transcribe', ignore_result=False,
             file_manager=file_management_config, model=transcription_model)
def transcribe_task(self, input_dict, force=False):
    token = input_dict['token']
    lang = input_dict['language']

    # If the token is null, it means that some error happened in the previous step (e.g. the file didn't exist
    # in language detection)
    if token is None:
        return {
            'transcript_result': None,
            'transcript_token': None,
            'subtitle_result': None,
            'subtitle_token': None,
            'language': None,
            'fresh': False
        }

    if not force:
        # using_most_similar is True here because if the transcript has previously been computed
        # for this token, then the results have also been inserted into the table for its closest
        # neighbor. However, it's also possible that the results have been computed for its closest
        # neighbor but not for itself.
        db_manager = AudioDBCachingManager()
        existing_list = db_manager.get_details(token, ['transcript_token', 'subtitle_token', 'language'],
                                               using_most_similar=True)
        if existing_list[0] is None:
            return {
                'transcript_result': None,
                'transcript_token': None,
                'subtitle_result': None,
                'subtitle_token': None,
                'language': None,
                'fresh': False
            }

        for existing in existing_list:
            if existing is None:
                continue

            if existing['transcript_token'] is not None and existing['subtitle_token'] is not None and \
                    existing['language'] is not None:
                print('Returning cached result')
                transcript_token = existing['transcript_token']
                transcript_result = read_text_file(self.file_manager.generate_filepath(transcript_token))
                subtitle_token = existing['subtitle_token']
                subtitle_result = read_json_file(self.file_manager.generate_filepath(subtitle_token))
                language_result = existing['language']

                return {
                    'transcript_result': transcript_result,
                    'transcript_token': transcript_token,
                    'subtitle_result': json.dumps(subtitle_result),
                    'subtitle_token': subtitle_token,
                    'language': language_result,
                    'fresh': False
                }

    input_filename_with_path = self.file_manager.generate_filepath(token)
    transcript_token = token + '_transcript.txt'
    subtitle_token = token + '_subtitle_segments.json'
    result_dict = self.model.transcribe_audio_whisper(input_filename_with_path, force_lang=lang, verbose=True)

    if result_dict is None:
        return {
            'transcript_result': None,
            'transcript_token': None,
            'subtitle_result': None,
            'subtitle_token': None,
            'language': None,
            'fresh': False
        }

    transcript_result = result_dict['text']
    subtitle_result = json.dumps(result_dict['segments'])
    language_result = result_dict['language']
    transcript_filename_with_path = self.file_manager.generate_filepath(transcript_token)
    subtitle_filename_with_path = self.file_manager.generate_filepath(subtitle_token)
    write_text_file(transcript_filename_with_path, transcript_result)
    write_text_file(subtitle_filename_with_path, subtitle_result)

    return {
        'transcript_result': transcript_result,
        'transcript_token': transcript_token,
        'subtitle_result': subtitle_result,
        'subtitle_token': subtitle_token,
        'language': language_result,
        'fresh': True
    }


@shared_task(bind=True, autoretry_for=(Exception,), retry_backoff=True, retry_kwargs={"max_retries": 2},
             name='video_2.transcribe_callback', ignore_result=False,
             file_manager=file_management_config)
def transcribe_callback_task(self, results, token, force=False):
    if results['fresh']:
        values_dict = {
            'transcript_token': results['transcript_token'],
            'subtitle_token': results['subtitle_token'],
            'language': results['language']
        }

        # Inserting values for original token
        db_manager = AudioDBCachingManager()
<<<<<<< HEAD
        db_manager.insert_or_update_details(
            token, values_dict
        )
        if not force:
            # Inserting the same values for closest token if different than original token
            # Unless force=True, the whole computation happens when the token and its closest
            # neighbor both lack the requested value. As a result, once it's computed, we
            # update both rows with the value, for other tokens that might depend on the
            # aforementioned closest neighbor (i.e. other tokens that share their closest neighbor
            # with the original token here).
            closest = db_manager.get_closest_match(token)
            if closest is not None and closest != token:
                db_manager.insert_or_update_details(
                    closest, values_dict
                )
=======
        db_manager.insert_or_update_details(token, values_dict)

        # Inserting the same values for closest token if different than original token
        # Unless force=True, the whole computation happens when the token and its closest
        # neighbor both lack the requested value. As a result, once it's computed, we
        # update both rows with the value, for other tokens that might depend on the
        # aforementioned closest neighbor (i.e. other tokens that share their closest neighbor
        # with the original token here).
        closest = db_manager.get_closest_match(token)
        if closest is not None and closest != token:
            db_manager.insert_or_update_details(closest, values_dict)

>>>>>>> 6f58fdbb
    return results


@shared_task(bind=True, autoretry_for=(Exception,), retry_backoff=True, retry_kwargs={"max_retries": 2},
             name='video_2.sleeper', ignore_result=False)
def video_test_task(self):
    sleep(30)<|MERGE_RESOLUTION|>--- conflicted
+++ resolved
@@ -93,17 +93,9 @@
         }
 
     db_manager = AudioDBCachingManager()
-<<<<<<< HEAD
     existing_list = db_manager.get_details(audio_token, cols=['fingerprint', 'duration',
                                                               'nosilence_duration', 'fp_nosilence'],
                                            using_most_similar=True)
-=======
-    existing = db_manager.get_details(
-        audio_token,
-        cols=['fingerprint', 'duration', 'nosilence_duration', 'fp_nosilence']
-    )[0]
-
->>>>>>> 6f58fdbb
     # The information on audio file needs to have been inserted into the cache table when
     # the audio was extracted from the video. Therefore, the `existing` row needs to *exist*,
     # even if its fingerprint and many of its other fields are null.
@@ -119,7 +111,6 @@
         }
 
     if not force:
-<<<<<<< HEAD
         for existing in existing_list:
             if existing is None:
                 continue
@@ -134,17 +125,6 @@
                         'nosilence_duration'],
                     'fp_nosilence': existing['fp_nosilence']
                 }
-=======
-        if existing['fingerprint'] is not None:
-            print('Returning cached result')
-            return {
-                'result': existing['fingerprint'],
-                'fresh': False,
-                'duration': existing['duration'] if existing['fp_nosilence'] == 0 else existing['nosilence_duration'],
-                'fp_nosilence': existing['fp_nosilence']
-            }
-
->>>>>>> 6f58fdbb
     fp_token_with_path = self.file_manager.generate_filepath(fp_token)
     fingerprint, decoded = perceptual_hash_audio(fp_token_with_path)
     if fingerprint is None:
@@ -188,7 +168,6 @@
                 'fp_nosilence': results['fp_nosilence']
             }
         )
-<<<<<<< HEAD
         if not force:
             closest_token = db_manager.get_closest_match(token)
             # If this token has a closest token, it means that their relationship comes from their parent videos,
@@ -204,9 +183,6 @@
                     }
                 )
                 results['fp_token'] = closest_token
-=======
-
->>>>>>> 6f58fdbb
     return results
 
 
@@ -351,7 +327,6 @@
 
             # Inserting values for original token
             db_manager = AudioDBCachingManager()
-<<<<<<< HEAD
             db_manager.insert_or_update_details(
                 token, values_dict
             )
@@ -364,14 +339,6 @@
                     db_manager.insert_or_update_details(
                         closest, values_dict
                     )
-=======
-            db_manager.insert_or_update_details(token, values_dict)
-
-            # Inserting values for the closest neighbor
-            closest = db_manager.get_closest_match(token)
-            if closest is not None and closest != token:
-                db_manager.insert_or_update_details(closest, values_dict)
->>>>>>> 6f58fdbb
 
         return {
             'token': token,
@@ -491,7 +458,6 @@
 
         # Inserting values for original token
         db_manager = AudioDBCachingManager()
-<<<<<<< HEAD
         db_manager.insert_or_update_details(
             token, values_dict
         )
@@ -507,20 +473,6 @@
                 db_manager.insert_or_update_details(
                     closest, values_dict
                 )
-=======
-        db_manager.insert_or_update_details(token, values_dict)
-
-        # Inserting the same values for closest token if different than original token
-        # Unless force=True, the whole computation happens when the token and its closest
-        # neighbor both lack the requested value. As a result, once it's computed, we
-        # update both rows with the value, for other tokens that might depend on the
-        # aforementioned closest neighbor (i.e. other tokens that share their closest neighbor
-        # with the original token here).
-        closest = db_manager.get_closest_match(token)
-        if closest is not None and closest != token:
-            db_manager.insert_or_update_details(closest, values_dict)
-
->>>>>>> 6f58fdbb
     return results
 
 
